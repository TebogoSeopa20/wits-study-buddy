const express = require('express');
const { createClient } = require('@supabase/supabase-js');
const nodemailer = require('nodemailer');

const router = express.Router();

// Initialize Supabase
const supabase = createClient(process.env.SUPABASE_URL, process.env.SUPABASE_SERVICE_KEY);

// Email Transport
const emailTransport = nodemailer.createTransport({
<<<<<<< HEAD
  service: process.env.EMAIL_SERVICE || 'gmail',
=======
  service: process.env.EMAIL_SERVICE,
>>>>>>> 426b9b2f
  auth: {
    user: process.env.EMAIL_USER,
    pass: process.env.EMAIL_PASSWORD
  }
});

// Test email connection on startup
emailTransport.verify((error, success) => {
  if (error) {
    console.error('Email transport verification failed:', error);
  } else {
    console.log('Email transport is ready to send messages');
  }
});

// Get all tasks for a user
router.get('/tasks/user/:userId', async (req, res) => {
  try {
    const { userId } = req.params;
    
    console.log(`Fetching tasks for user: ${userId}`);
    
    const { data: tasks, error } = await supabase
      .from('tasks')
      .select('*')
      .eq('user_id', userId)
      .order('date', { ascending: true });

    if (error) {
      console.error('Database error fetching tasks:', error);
      throw error;
    }

    console.log(`Found ${tasks?.length || 0} tasks for user ${userId}`);
    res.json({ tasks: tasks || [] });
  } catch (error) {
    console.error('Error fetching tasks:', error);
    res.status(500).json({ error: 'Failed to fetch tasks' });
  }
});

// Get upcoming reminders for a user
router.get('/reminders/user/:userId', async (req, res) => {
  try {
    const { userId } = req.params;
    const now = new Date();
    const fiveMinutesFromNow = new Date(now.getTime() + 300000);
    
    console.log(`Fetching reminders for user: ${userId}`);
    
    // Get tasks with upcoming reminders
    const { data: tasks, error } = await supabase
      .from('tasks')
      .select('*')
      .eq('user_id', userId)
      .eq('reminder_enabled', true)
      .eq('reminders_sent', false)
      .lte('date', fiveMinutesFromNow.toISOString())
      .gte('date', now.toISOString())
      .is('snoozed_until', null)
      .order('date', { ascending: true });

    if (error) {
      console.error('Database error fetching reminders:', error);
      throw error;
    }

    // Filter tasks that have reminders due
    const upcomingReminders = tasks.filter(task => {
      if (!task.reminder_intervals || task.reminder_intervals.length === 0) return false;
      
      const taskTime = new Date(task.date);
      
      return task.reminder_intervals.some(interval => {
        const reminderTime = new Date(taskTime.getTime() - interval * 60000);
        return reminderTime <= now && reminderTime > new Date(now.getTime() - 60000); // Within last minute
      });
    });

    console.log(`Found ${upcomingReminders.length} upcoming reminders for user ${userId}`);
    res.json({ reminders: upcomingReminders });
  } catch (error) {
    console.error('Error fetching reminders:', error);
    res.status(500).json({ error: 'Failed to fetch reminders' });
  }
});

// Create/update task with reminder settings
router.post('/tasks', async (req, res) => {
  try {
    const { 
      title, 
      date, 
      user_id, 
      description, 
      category, 
      priority, 
      duration, 
      location, 
      reminder_enabled, 
      reminder_intervals, 
      email_notifications 
    } = req.body;

    console.log('Received task data:', { title, date, user_id, category });

    // Validate required fields
    if (!title || !date || !user_id) {
      console.error('Missing required fields:', { title, date, user_id });
      return res.status(400).json({ error: 'Title, date, and user_id are required' });
    }

    // Validate date is in the future
    const taskDate = new Date(date);
    const now = new Date();
    if (taskDate < now) {
      return res.status(400).json({ error: 'Cannot create tasks for past dates' });
    }

    // Check if task already exists (more precise matching)
    const taskStartTime = new Date(date);
    const fiveMinutesBefore = new Date(taskStartTime.getTime() - 300000);
    const fiveMinutesAfter = new Date(taskStartTime.getTime() + 300000);

    const { data: existingTasks, error: checkError } = await supabase
      .from('tasks')
      .select('*')
      .eq('user_id', user_id)
      .eq('title', title)
      .gte('date', fiveMinutesBefore.toISOString())
      .lte('date', fiveMinutesAfter.toISOString());

    if (checkError) {
      console.error('Error checking for existing tasks:', checkError);
      throw checkError;
    }

    let task;
    if (existingTasks && existingTasks.length > 0) {
      // Update existing task
      console.log('Updating existing task:', existingTasks[0].id);
      
      const { data, error } = await supabase
        .from('tasks')
        .update({
          title,
          date,
          description: description || '',
          category: category || 'study',
          priority: priority || 'medium',
          duration: duration || 1,
          location: location || '',
          reminder_enabled: reminder_enabled !== undefined ? reminder_enabled : true,
          reminder_intervals: reminder_intervals || [15],
          email_notifications: email_notifications || false,
          reminders_sent: false, // Reset reminders when task is updated
          snoozed_until: null, // Reset snooze when task is updated
          updated_at: new Date().toISOString()
        })
        .eq('id', existingTasks[0].id)
        .select();

      if (error) {
        console.error('Error updating task:', error);
        throw error;
      }
      
      task = data[0];
      console.log('Task updated successfully:', task.id);
    } else {
      // Create new task
      console.log('Creating new task');
      
      const { data, error } = await supabase
        .from('tasks')
        .insert({
          title,
          date,
          user_id,
          description: description || '',
          category: category || 'study',
          priority: priority || 'medium',
          duration: duration || 1,
          location: location || '',
          reminder_enabled: reminder_enabled !== undefined ? reminder_enabled : true,
          reminder_intervals: reminder_intervals || [15],
          email_notifications: email_notifications || false,
          reminders_sent: false,
          snoozed_until: null,
          created_at: new Date().toISOString(),
          updated_at: new Date().toISOString()
        })
        .select();

      if (error) {
        console.error('Error creating task:', error);
        throw error;
      }
      
      task = data[0];
      console.log('Task created successfully:', task.id);
    }

    res.json({ task });
  } catch (error) {
    console.error('Error creating/updating task:', error);
    res.status(500).json({ error: error.message });
  }
});

// Create/update reminder settings for a task
router.post('/reminders/task/:taskId', async (req, res) => {
  try {
    const { taskId } = req.params;
    const { reminder_enabled, reminder_intervals, email_notifications } = req.body;

    console.log(`Updating reminder settings for task: ${taskId}`, {
      reminder_enabled,
      reminder_intervals,
      email_notifications
    });

    const { data, error } = await supabase
      .from('tasks')
      .update({
        reminder_enabled,
        reminder_intervals: reminder_intervals || [15],
        email_notifications,
        reminders_sent: false, // Reset when settings change
        snoozed_until: null, // Reset snooze
        updated_at: new Date().toISOString()
      })
      .eq('id', taskId)
      .select();

    if (error) {
      console.error('Error updating reminder settings:', error);
      throw error;
    }

    if (!data || data.length === 0) {
      return res.status(404).json({ error: 'Task not found' });
    }

    console.log('Reminder settings updated successfully');
    res.json({ task: data[0] });
  } catch (error) {
    console.error('Error updating reminder settings:', error);
    res.status(500).json({ error: 'Failed to update reminder settings' });
  }
});

// Snooze a reminder
router.post('/reminders/:taskId/snooze', async (req, res) => {
  try {
    const { taskId } = req.params;
    const { minutes } = req.body;

    const snoozedUntil = new Date(Date.now() + (minutes || 5) * 60000);

    console.log(`Snoozing reminder for task: ${taskId} until ${snoozedUntil}`);

    const { data, error } = await supabase
      .from('tasks')
      .update({
        snoozed_until: snoozedUntil.toISOString(),
        updated_at: new Date().toISOString()
      })
      .eq('id', taskId)
      .select();

    if (error) {
      console.error('Error snoozing reminder:', error);
      throw error;
    }

    if (!data || data.length === 0) {
      return res.status(404).json({ error: 'Task not found' });
    }

    console.log('Reminder snoozed successfully');
    res.json({ task: data[0] });
  } catch (error) {
    console.error('Error snoozing reminder:', error);
    res.status(500).json({ error: 'Failed to snooze reminder' });
  }
});

// Mark reminder as sent
router.post('/reminders/:taskId/sent', async (req, res) => {
  try {
    const { taskId } = req.params;

    console.log(`Marking reminder as sent for task: ${taskId}`);

    const { data, error } = await supabase
      .from('tasks')
      .update({
        reminders_sent: true,
        last_reminder_sent: new Date().toISOString(),
        updated_at: new Date().toISOString()
      })
      .eq('id', taskId)
      .select();

    if (error) {
      console.error('Error marking reminder as sent:', error);
      throw error;
    }

    if (!data || data.length === 0) {
      return res.status(404).json({ error: 'Task not found' });
    }

    console.log('Reminder marked as sent successfully');
    res.json({ task: data[0] });
  } catch (error) {
    console.error('Error marking reminder as sent:', error);
    res.status(500).json({ error: 'Failed to mark reminder as sent' });
  }
});

// Send email notification
router.post('/reminders/:taskId/email', async (req, res) => {
  try {
    const { taskId } = req.params;
    const { userEmail, userName } = req.body;

    console.log(`Sending email for task: ${taskId}`);

    // Get task details
    const { data: task, error } = await supabase
      .from('tasks')
      .select('*')
      .eq('id', taskId)
      .single();

    if (error) {
      console.error('Error fetching task for email:', error);
      throw error;
    }

    if (!task) {
      return res.status(404).json({ error: 'Task not found' });
    }

    // Get user profile for email if not provided
    let email = userEmail;
    let name = userName;
    
    if (!email || !name) {
      const { data: profile, error: profileError } = await supabase
        .from('profiles')
        .select('email, name')
        .eq('user_id', task.user_id)
        .single();
      
      if (profileError) {
        console.error('Error fetching user profile:', profileError);
      } else if (profile) {
        email = profile.email;
        name = profile.name;
      }
    }

    if (!email) {
      console.error('No email address found for user:', task.user_id);
      return res.status(400).json({ error: 'No email address found for user' });
    }

    // Format date and time
    const taskDate = new Date(task.date);
    const formattedDate = taskDate.toLocaleDateString('en-US', {
      weekday: 'long',
      year: 'numeric',
      month: 'long',
      day: 'numeric'
    });
    const formattedTime = taskDate.toLocaleTimeString('en-US', {
      hour: '2-digit',
      minute: '2-digit'
    });

    // Send email
    const mailOptions = {
      from: process.env.EMAIL_USER,
      to: email,
      subject: `🔔 Study Reminder: ${task.title}`,
      html: `
        <!DOCTYPE html>
        <html>
        <head>
            <meta charset="utf-8">
            <style>
                body { font-family: Arial, sans-serif; line-height: 1.6; color: #333; }
                .container { max-width: 600px; margin: 0 auto; padding: 20px; }
                .header { background: linear-gradient(135deg, #1e40af, #3b82f6); color: white; padding: 30px; text-align: center; border-radius: 10px 10px 0 0; }
                .content { background: #f8fafc; padding: 30px; border-radius: 0 0 10px 10px; border-left: 4px solid #1e40af; }
                .activity-details { background: white; padding: 20px; border-radius: 8px; margin: 20px 0; }
                .footer { text-align: center; margin-top: 30px; color: #64748b; font-size: 14px; }
                .btn { display: inline-block; padding: 12px 24px; background: #1e40af; color: white; text-decoration: none; border-radius: 5px; margin: 10px 0; }
            </style>
        </head>
        <body>
            <div class="container">
                <div class="header">
                    <h1>📚 Wits Study Buddy</h1>
                    <h2>Study Session Reminder</h2>
                </div>
                <div class="content">
                    <p>Hello <strong>${name || 'there'}</strong>,</p>
                    <p>This is a reminder for your upcoming study session:</p>
                    
                    <div class="activity-details">
                        <h3 style="margin: 0 0 15px 0; color: #1e293b;">${task.title}</h3>
                        <p style="margin: 8px 0;"><strong>📅 Date:</strong> ${formattedDate}</p>
                        <p style="margin: 8px 0;"><strong>⏰ Time:</strong> ${formattedTime}</p>
                        <p style="margin: 8px 0;"><strong>⏱️ Duration:</strong> ${task.duration || 1} hour(s)</p>
                        ${task.location ? `<p style="margin: 8px 0;"><strong>📍 Location:</strong> ${task.location}</p>` : ''}
                        ${task.description ? `<p style="margin: 8px 0;"><strong>📝 Description:</strong> ${task.description}</p>` : ''}
                        ${task.category ? `<p style="margin: 8px 0;"><strong>📚 Type:</strong> ${task.category}</p>` : ''}
                    </div>
                    
                    <p>Don't forget to prepare for your session! You can view this in your calendar at Wits Study Buddy.</p>
                    
                    <div class="footer">
                        <p>Best regards,<br><strong>Wits Study Buddy Team</strong></p>
                        <p><small>This is an automated reminder. Please do not reply to this email.</small></p>
                    </div>
                </div>
            </div>
        </body>
        </html>
      `
    };

<<<<<<< HEAD
    const info = await emailTransport.sendMail(mailOptions);
    console.log('Email sent successfully:', info.messageId);
=======
    await emailTransport.sendMail(mailOptions);
>>>>>>> 426b9b2f

    res.json({ 
      message: 'Email sent successfully',
      messageId: info.messageId
    });
  } catch (error) {
    console.error('Error sending email:', error);
    res.status(500).json({ error: 'Failed to send email: ' + error.message });
  }
});

// Get a specific task
router.get('/tasks/:taskId', async (req, res) => {
  try {
    const { taskId } = req.params;

    const { data: task, error } = await supabase
      .from('tasks')
      .select('*')
      .eq('id', taskId)
      .single();

    if (error) {
      console.error('Error fetching task:', error);
      throw error;
    }

    if (!task) {
      return res.status(404).json({ error: 'Task not found' });
    }

    res.json({ task });
  } catch (error) {
    console.error('Error fetching task:', error);
    res.status(500).json({ error: 'Failed to fetch task' });
  }
});

// Delete a task
router.delete('/tasks/:taskId', async (req, res) => {
  try {
    const { taskId } = req.params;

    const { error } = await supabase
      .from('tasks')
      .delete()
      .eq('id', taskId);

    if (error) {
      console.error('Error deleting task:', error);
      throw error;
    }

    res.json({ message: 'Task deleted successfully' });
  } catch (error) {
    console.error('Error deleting task:', error);
    res.status(500).json({ error: 'Failed to delete task' });
  }
});

module.exports = router;<|MERGE_RESOLUTION|>--- conflicted
+++ resolved
@@ -7,13 +7,9 @@
 // Initialize Supabase
 const supabase = createClient(process.env.SUPABASE_URL, process.env.SUPABASE_SERVICE_KEY);
 
-// Email Transport
-const emailTransport = nodemailer.createTransport({
-<<<<<<< HEAD
-  service: process.env.EMAIL_SERVICE || 'gmail',
-=======
+// Email transporter
+const emailTransporter = nodemailer.createTransporter({
   service: process.env.EMAIL_SERVICE,
->>>>>>> 426b9b2f
   auth: {
     user: process.env.EMAIL_USER,
     pass: process.env.EMAIL_PASSWORD
@@ -450,12 +446,7 @@
       `
     };
 
-<<<<<<< HEAD
-    const info = await emailTransport.sendMail(mailOptions);
-    console.log('Email sent successfully:', info.messageId);
-=======
-    await emailTransport.sendMail(mailOptions);
->>>>>>> 426b9b2f
+    await emailTransporter.sendMail(mailOptions);
 
     res.json({ 
       message: 'Email sent successfully',
